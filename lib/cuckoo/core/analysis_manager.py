import contextlib
import functools
import logging
import os
import queue
import shutil
import threading
from typing import Any, Callable, Generator, MutableMapping, Optional, Tuple

from lib.cuckoo.common.cleaners_utils import free_space_monitor
from lib.cuckoo.common.config import Config
from lib.cuckoo.common.constants import CUCKOO_ROOT
from lib.cuckoo.common.exceptions import (
    CuckooCriticalError,
    CuckooGuestCriticalTimeout,
    CuckooGuestError,
    CuckooMachineError,
    CuckooOperationalError,
)
from lib.cuckoo.common.integrations.parse_pe import PortableExecutable
from lib.cuckoo.common.objects import File
from lib.cuckoo.common.path_utils import path_delete, path_exists, path_mkdir
from lib.cuckoo.common.utils import convert_to_printable, create_folder, get_memdump_path
from lib.cuckoo.core.database import TASK_COMPLETED, TASK_PENDING, TASK_RUNNING, Database, Guest, Machine, Task, _Database
from lib.cuckoo.core.guest import GuestManager
from lib.cuckoo.core.machinery_manager import MachineryManager
from lib.cuckoo.core.plugins import RunAuxiliary
from lib.cuckoo.core.resultserver import ResultServer
from lib.cuckoo.core.rooter import _load_socks5_operational, rooter, vpns

log = logging.getLogger(__name__)

# os.listdir('/sys/class/net/')
HAVE_NETWORKIFACES = False
try:
    import psutil

    network_interfaces = list(psutil.net_if_addrs().keys())
    HAVE_NETWORKIFACES = True
except ImportError:
    print("Missed dependency: pip3 install psutil")

latest_symlink_lock = threading.Lock()


class CuckooDeadMachine(Exception):
    """Exception thrown when a machine turns dead.

    When this exception has been thrown, the analysis task will start again,
    and will try to use another machine, when available.
    """

    def __init__(self, machine_name: str):
        super().__init__()
        self.machine_name = machine_name

    def __str__(self) -> str:
        return f"{self.machine_name} is dead!"


def main_thread_only(func):
    # Since most methods of the AnalysisManager class will be called within a child
    # thread, let's decorate ones that must only be called from the main thread so
    # that it's easy to differentiate between them.
    @functools.wraps(func)
    def inner(*args, **kwargs):
        if threading.current_thread() is not threading.main_thread():
            raise AssertionError(f"{func.__name__} must only be called from the main thread")
        return func(*args, **kwargs)

    return inner


class AnalysisLogger(logging.LoggerAdapter):
    """This class will be used by AnalysisManager so that all of its log entries
    will include the task ID, without having to explicitly include it in the log message.
    """

    def process(self, msg: str, kwargs: MutableMapping[str, Any]) -> Tuple[str, MutableMapping[str, Any]]:
        task_id: Optional[int] = self.extra.get("task_id") if self.extra is not None else None
        if task_id is not None:
            msg = f"Task #{task_id}: {msg}"
        return msg, kwargs


class AnalysisManager(threading.Thread):
    """Analysis Manager.

    This class handles the full analysis process for a given task. It takes
    care of selecting the analysis machine, preparing the configuration and
    interacting with the guest agent and analyzer components to launch and
    complete the analysis and store, process and report its results.
    """

    def __init__(
        self,
        task: Task,
        *,
        machine: Optional[Machine] = None,
        machinery_manager: Optional[MachineryManager] = None,
        error_queue: Optional[queue.Queue] = None,
        done_callback: Optional[Callable[["AnalysisManager"], None]] = None,
    ):
        """@param task: task object containing the details for the analysis."""
        super().__init__(name=f"task-{task.id}", daemon=True)
        self.db: _Database = Database()
        self.task = task
        self.log = AnalysisLogger(log, {"task_id": self.task.id})
        self.machine = machine
        self.machinery_manager = machinery_manager
        self.error_queue = error_queue
        self.done_callback = done_callback
        self.guest: Optional[Guest] = None
        self.cfg = Config()
        self.aux_cfg = Config("auxiliary")
        self.storage = os.path.join(CUCKOO_ROOT, "storage", "analyses", str(self.task.id))
        self.screenshot_path = os.path.join(self.storage, "shots")
        self.num_screenshots = 0
        self.binary = ""
        self.interface = None
        self.rt_table = None
        self.route = None
        self.rooter_response = ""
        self.reject_segments = None
        self.reject_hostports = None

    @main_thread_only
    def prepare_task_and_machine_to_start(self) -> None:
        """If the task doesn't use a machine, just set its state to running.
        Otherwise, update the task and machine in the database so that the
        task is running, the machine is locked and assigned to the task, and
        create a Guest row for the analysis.
        """
        self.db.set_task_status(self.task, TASK_RUNNING)
        if self.machine and self.machinery_manager:
            self.db.assign_machine_to_task(self.task, self.machine)
            self.db.lock_machine(self.machine)
            self.guest = self.db.create_guest(
                self.machine,
                self.machinery_manager.machinery.__class__.__name__,
                self.task,
            )

    def init_storage(self):
        """Initialize analysis storage folder."""
        # If the analysis storage folder already exists, we need to abort the
        # analysis or previous results will be overwritten and lost.
        if path_exists(self.storage):
            self.log.error("Analysis results folder already exists at path '%s', analysis aborted", self.storage)
            return False

        # If we're not able to create the analysis storage folder, we have to
        # abort the analysis.
        try:
            create_folder(folder=self.storage)
        except CuckooOperationalError:
            self.log.error("Unable to create analysis folder %s", self.storage)
            return False

        return True

    def check_file(self, sha256):
        """Checks the integrity of the file to be analyzed."""
        sample = self.db.view_sample(self.task.sample_id)

        if sample and sha256 != sample.sha256:
            self.log.error("Target file has been modified after submission: '%s'", convert_to_printable(self.task.target))
            return False

        return True

    def store_file(self, sha256):
        """Store a copy of the file being analyzed."""
        if not path_exists(self.task.target):
            self.log.error(
                "The file to analyze does not exist at path '%s', analysis aborted", convert_to_printable(self.task.target)
            )
            return False

        binaries_dir = os.path.join(CUCKOO_ROOT, "storage", "binaries")
        self.binary = os.path.join(binaries_dir, sha256)

        if path_exists(self.binary):
            self.log.info("File already exists at '%s'", self.binary)
        else:
            path_mkdir(binaries_dir, exist_ok=True)
            # TODO: do we really need to abort the analysis in case we are not able to store a copy of the file?
            try:
                shutil.copy(self.task.target, self.binary)
            except (IOError, shutil.Error):
                self.log.error(
                    "Unable to store file from '%s' to '%s', analysis aborted",
                    self.task.target,
                    self.binary,
                )
                return False

        try:
            new_binary_path = os.path.join(self.storage, "binary")
            if hasattr(os, "symlink"):
                os.symlink(self.binary, new_binary_path)
            else:
                shutil.copy(self.binary, new_binary_path)
        except (AttributeError, OSError) as e:
            self.log.error("Unable to create symlink/copy from '%s' to '%s': %s", self.binary, self.storage, e)

        return True

    def screenshot_machine(self):
        if not self.cfg.cuckoo.machinery_screenshots:
            return
        if self.machinery_manager is None or self.machine is None:
            self.log.error("screenshot not possible, no machine is used for this analysis")
            return

        # same format and filename approach here as VM-based screenshots
        self.num_screenshots += 1
        screenshot_filename = f"{str(self.num_screenshots).rjust(4, '0')}.jpg"
        screenshot_path = os.path.join(self.screenshot_path, screenshot_filename)
        try:
            self.machinery_manager.machinery.screenshot(self.machine.label, screenshot_path)
        except Exception as err:
            self.log.warning("Failed to take screenshot of %s: %s", self.machine.label, err)
            self.num_screenshots -= 1

    def build_options(self):
        """Generate analysis options.
        @return: options dict.
        """
        options = {
            "id": self.task.id,
            "ip": self.machine.resultserver_ip,
            "port": self.machine.resultserver_port,
            "category": self.task.category,
            "target": self.task.target,
            "package": self.task.package,
            "options": self.get_machine_specific_options(self.task.options),
            "enforce_timeout": self.task.enforce_timeout,
            "clock": self.task.clock,
            "terminate_processes": self.cfg.cuckoo.terminate_processes,
            "upload_max_size": self.cfg.resultserver.upload_max_size,
            "do_upload_max_size": int(self.cfg.resultserver.do_upload_max_size),
            "enable_trim": int(Config("web").general.enable_trim),
            "timeout": self.task.timeout or self.cfg.timeouts.default,
        }

        if self.task.category == "file":
            file_obj = File(self.task.target)
            options["file_name"] = file_obj.get_name()
            options["file_type"] = file_obj.get_type()
            # if it's a PE file, collect export information to use in more smartly determining the right package to use
            options["exports"] = PortableExecutable(self.task.target).get_dll_exports()
            del file_obj

        # options from auxiliary.conf
        for plugin in self.aux_cfg.auxiliary_modules.keys():
            options[plugin] = self.aux_cfg.auxiliary_modules[plugin]

        return options

    def category_checks(self) -> Optional[bool]:
        if self.task.category in ("file", "pcap", "static"):
            sha256 = File(self.task.target).get_sha256()
            # Check whether the file has been changed for some unknown reason.
            # And fail this analysis if it has been modified.
            if not self.check_file(sha256):
                self.log.debug("check file")
                return False

            # Store a copy of the original file.
            if not self.store_file(sha256):
                self.log.debug("store file")
                return False

        if self.task.category in ("pcap", "static"):
            if self.task.category == "pcap":
                if hasattr(os, "symlink"):
                    os.symlink(self.binary, os.path.join(self.storage, "dump.pcap"))
                else:
                    shutil.copy(self.binary, os.path.join(self.storage, "dump.pcap"))
            # create the logs/files directories as normally the resultserver would do it
            for dirname in ("logs", "files", "aux"):
                try:
                    path_mkdir(os.path.join(self.storage, dirname))
                except Exception:
                    self.log.debug("Failed to create folder %s", dirname)
            return True

        return None

    @contextlib.contextmanager
    def machine_running(self) -> Generator[None, None, None]:
        assert self.machinery_manager and self.machine and self.guest

        try:
            with self.db.session.begin():
                self.machinery_manager.start_machine(self.machine)

            yield

            # Take a memory dump of the machine before shutting it off.
            self.dump_machine_memory()

        except (CuckooMachineError, CuckooGuestCriticalTimeout) as e:
            # This machine has turned dead, so we'll throw an exception
            # which informs the AnalysisManager that it should analyze
            # this task again with another available machine.
            self.log.exception(str(e))

            # Remove the guest from the database, so that we can assign a
            # new guest when the task is being analyzed with another machine.
            with self.db.session.begin():
                self.db.guest_remove(self.guest.id)
                self.db.assign_machine_to_task(self.task, None)
                self.machinery_manager.machinery.delete_machine(self.machine.name)

            # Remove the analysis directory that has been created so
            # far, as perform_analysis() is going to be doing that again.
            shutil.rmtree(self.storage)

            raise CuckooDeadMachine(self.machine.name) from e

        with self.db.session.begin():
            try:
                self.machinery_manager.stop_machine(self.machine)
            except CuckooMachineError as e:
                self.log.warning("Unable to stop machine %s: %s", self.machine.label, e)
                # Explicitly rollback since we don't re-raise the exception.
                self.db.session.rollback()

        try:
            # Release the analysis machine, but only if the machine is not dead.
            with self.db.session.begin():
                self.machinery_manager.machinery.release(self.machine)
        except CuckooMachineError as e:
            self.log.error(
                "Unable to release machine %s, reason %s. You might need to restore it manually",
                self.machine.label,
                e,
            )

    def dump_machine_memory(self) -> None:
        if not self.cfg.cuckoo.memory_dump and not self.task.memory:
            return

        assert self.machinery_manager and self.machine

        try:
            dump_path = get_memdump_path(self.task.id)
            need_space, space_available = free_space_monitor(os.path.dirname(dump_path), return_value=True)
            if need_space:
                self.log.error("Not enough free disk space! Could not dump ram (Only %d MB!)", space_available)
            else:
                self.machinery_manager.machinery.dump_memory(self.machine.label, dump_path)
        except NotImplementedError:
            self.log.error("The memory dump functionality is not available for the current machine manager")

        except CuckooMachineError as e:
            self.log.exception(str(e))

    @contextlib.contextmanager
    def result_server(self) -> Generator[None, None, None]:
        try:
            ResultServer().add_task(self.task, self.machine)
        except Exception as e:
            self.log.exception("Failed to add task to result-server")
            if self.error_queue:
                self.error_queue.put(e)
            raise
        try:
            yield
        finally:
            # After all this, we can make the ResultServer forget about the
            # internal state for this analysis task.
            ResultServer().del_task(self.task, self.machine)

    @contextlib.contextmanager
    def network_routing(self) -> Generator[None, None, None]:
        self.route_network()
        try:
            yield
        finally:
            # Drop the network routing rules if any.
            self.unroute_network()

    @contextlib.contextmanager
    def run_auxiliary(self) -> Generator[None, None, None]:
        aux = RunAuxiliary(task=self.task, machine=self.machine)

        with self.db.session.begin():
            aux.start()

        try:
            yield
        finally:
            with self.db.session.begin():
                aux.stop()

    def run_analysis_on_guest(self) -> None:
        # Generate the analysis configuration file.
        options = self.build_options()

        guest_manager = GuestManager(self.machine.name, self.machine.ip, self.machine.platform, self.task.id, self)

        with self.db.session.begin():
            if Config("web").guacamole.enabled and hasattr(self.machinery_manager.machinery, "store_vnc_port"):
                self.machinery_manager.machinery.store_vnc_port(self.machine.label, self.task.id)
            options["clock"] = self.db.update_clock(self.task.id)
            self.db.guest_set_status(self.task.id, "starting")
        guest_manager.start_analysis(options)
        if guest_manager.get_status_from_db() == "starting":
            guest_manager.set_status_in_db("running")
            guest_manager.wait_for_completion()

        guest_manager.set_status_in_db("stopping")

        return

    def perform_analysis(self) -> bool:
        """Start analysis."""
        succeeded = False
        self.socks5s = _load_socks5_operational()

        # Initialize the analysis folders.
        if not self.init_storage():
            self.log.debug("Failed to initialize the analysis folder")
            return False

        with self.db.session.begin():
            category_early_escape = self.category_checks()
            if isinstance(category_early_escape, bool):
                return category_early_escape

        # At this point, we're sure that this analysis requires a machine.
        assert self.machinery_manager and self.machine and self.guest

        with self.db.session.begin():
            self.machinery_manager.scale_pool(self.machine)

        self.log.info("Starting analysis of %s '%s'", self.task.category.upper(), convert_to_printable(self.task.target))

        with self.machine_running(), self.result_server(), self.network_routing(), self.run_auxiliary():
            try:
                self.run_analysis_on_guest()
            except CuckooGuestError as e:
                self.log.exception(str(e))
            else:
                succeeded = True
            finally:
                with self.db.session.begin():
                    self.db.guest_stop(self.guest.id)

        return succeeded

    def launch_analysis(self) -> None:
        success = False
        try:
            success = self.perform_analysis()
        except CuckooDeadMachine:
            with self.db.session.begin():
                # Put the task back in pending so that the schedule can attempt to
                # choose a new machine.
                self.db.set_status(self.task.id, TASK_PENDING)
            raise
        else:
            with self.db.session.begin():
                self.db.set_status(self.task.id, TASK_COMPLETED)
                self.log.info("Completed analysis %ssuccessfully.", "" if success else "un")

            self.update_latest_symlink()

    def update_latest_symlink(self):
        # We make a symbolic link ("latest") which links to the latest
        # analysis - this is useful for debugging purposes. This is only
        # supported under systems that support symbolic links.
        if not hasattr(os, "symlink"):
            return

        latest = os.path.join(CUCKOO_ROOT, "storage", "analyses", "latest")

        # First we have to remove the existing symbolic link, then we have to create the new one.
        # Deal with race conditions using a lock.
        with latest_symlink_lock:
            try:
                # As per documentation, lexists() returns True for dead symbolic links.
                if os.path.lexists(latest):
                    path_delete(latest)

                os.symlink(self.storage, latest)
            except OSError as e:
                self.log.warning("Error pointing latest analysis symlink: %s", e)

    def run(self):
        """Run manager thread."""
        try:
            self.launch_analysis()
        except Exception:
            self.log.exception("failure in AnalysisManager.run")
        else:
            self.log.info("analysis procedure completed")
        finally:
            if self.done_callback:
                self.done_callback(self)

    def _rooter_response_check(self):
        if self.rooter_response and self.rooter_response["exception"] is not None:
            raise CuckooCriticalError(f"Error execution rooter command: {self.rooter_response['exception']}")

    def route_network(self):
        """Enable network routing if desired."""
        # Determine the desired routing strategy (none, internet, VPN).
        routing = Config("routing")
        self.route = routing.routing.route

        if self.task.route:
            self.route = self.task.route

        if self.route in ("none", "None", "drop", "false"):
            self.interface = None
            self.rt_table = None
        elif self.route == "inetsim":
            self.interface = routing.inetsim.interface
        elif self.route == "tor":
            self.interface = routing.tor.interface
        elif self.route == "internet" and routing.routing.internet != "none":
            self.interface = routing.routing.internet
            self.rt_table = routing.routing.rt_table
            self.no_local_routing = routing.routing.no_local_routing
            if routing.routing.reject_segments != "none":
                self.reject_segments = routing.routing.reject_segments
            if routing.routing.reject_hostports != "none":
                self.reject_hostports = str(routing.routing.reject_hostports)
        elif self.route in vpns:
            self.interface = vpns[self.route].interface
            self.rt_table = vpns[self.route].rt_table
        elif self.route in self.socks5s:
            self.interface = ""
        else:
            self.log.warning("Unknown network routing destination specified, ignoring routing for this analysis: %s", self.route)
            self.interface = None
            self.rt_table = None

        # Check if the network interface is still available. If a VPN dies for
        # some reason, its tunX interface will no longer be available.
        if self.interface and not rooter("nic_available", self.interface):
            self.log.error(
                "The network interface '%s' configured for this analysis is "
                "not available at the moment, switching to route=none mode",
                self.interface,
            )
            self.route = "none"
            self.interface = None
            self.rt_table = None

        if self.route == "inetsim":
            self.rooter_response = rooter(
                "inetsim_enable",
                self.machine.ip,
                str(routing.inetsim.server),
                str(routing.inetsim.dnsport),
                str(self.cfg.resultserver.port),
                str(routing.inetsim.ports),
            )

        elif self.route == "tor":
            self.rooter_response = rooter(
                "socks5_enable",
                self.machine.ip,
                str(self.cfg.resultserver.port),
                str(routing.tor.dnsport),
                str(routing.tor.proxyport),
            )

        elif self.route in self.socks5s:
            self.rooter_response = rooter(
                "socks5_enable",
                self.machine.ip,
                str(self.cfg.resultserver.port),
                str(self.socks5s[self.route]["dnsport"]),
                str(self.socks5s[self.route]["port"]),
            )

        elif self.route in ("none", "None", "drop"):
            self.rooter_response = rooter("drop_enable", self.machine.ip, str(self.cfg.resultserver.port))

        self._rooter_response_check()

        # check if the interface is up
        if HAVE_NETWORKIFACES and routing.routing.verify_interface and self.interface and self.interface not in network_interfaces:
            self.log.info("Network interface {} not found, falling back to dropping network traffic", self.interface)
            self.interface = None
            self.rt_table = None
            self.route = "drop"

        if self.interface:
            if self.no_local_routing:
                input_interface = "dirty-line"
                # Traffic from lan to machine
<<<<<<< HEAD
                self.rooter_response = rooter("forward_enable", input_interface, self.machine.interface, "0.0.0.0/0", self.machine.ip)
=======
                self.rooter_response = rooter(
                    "forward_enable", input_interface, self.machine.interface, "0.0.0.0/0", self.machine.ip
                )
>>>>>>> 0395061b
            else:
                input_interface = self.machine.interface
            # Traffic outbound from machine
            self.rooter_response = rooter("forward_enable", input_interface, self.interface, self.machine.ip)
            self._rooter_response_check()
            if self.reject_segments:
                self.rooter_response = rooter(
                    "forward_reject_enable", self.machine.interface, self.interface, self.machine.ip, self.reject_segments
                )
                self._rooter_response_check()
            if self.no_local_routing:
                # Need for forward traffic between sandbox and CAPE
                self.rooter_response = rooter(
<<<<<<< HEAD
                    "forward_enable", input_interface, self.interface, self.machine.ip, self.cfg.resultserver.ip, "tcp", str(self.cfg.resultserver.port)
=======
                    "forward_enable",
                    input_interface,
                    self.interface,
                    self.machine.ip,
                    self.cfg.resultserver.ip,
                    "tcp",
                    str(self.cfg.resultserver.port),
>>>>>>> 0395061b
                )
                self.rooter_response = rooter(
                    "forward_enable", input_interface, self.machine.interface, self.cfg.resultserver.ip, self.machine.ip
                )
                self._rooter_response_check()
            if self.reject_hostports:
                self.rooter_response = rooter(
                    "hostports_reject_enable", self.machine.interface, self.machine.ip, self.reject_hostports
                )
                self._rooter_response_check()

        self.log.info("Enabled route '%s'.", self.route)

        if self.no_local_routing:
            rooter("add_dev_to_vrf", self.machine.interface)
        elif self.rt_table:
            self.rooter_response = rooter("srcroute_enable", self.rt_table, self.machine.ip)
            self._rooter_response_check()

    def unroute_network(self):
        routing = Config("routing")
        if self.interface:
            if self.no_local_routing:
                input_interface = "dirty-line"
                # Traffic from lan to machine
<<<<<<< HEAD
                self.rooter_response = rooter("forward_disable", input_interface, self.machine.interface, "0.0.0.0/0", self.machine.ip)
=======
                self.rooter_response = rooter(
                    "forward_disable", input_interface, self.machine.interface, "0.0.0.0/0", self.machine.ip
                )
>>>>>>> 0395061b
            else:
                input_interface = self.machine.interface
            # Traffic outbound from machine
            self.rooter_response = rooter("forward_disable", input_interface, self.interface, self.machine.ip)
            self._rooter_response_check()
            if self.reject_segments:
                self.rooter_response = rooter(
                    "forward_reject_disable", self.machine.interface, self.interface, self.machine.ip, self.reject_segments
                )
                self._rooter_response_check()
            if self.no_local_routing:
                self.rooter_response = rooter(
<<<<<<< HEAD
                    "forward_disable", input_interface, self.interface, self.machine.ip, self.cfg.resultserver.ip, "tcp", str(self.cfg.resultserver.port)
=======
                    "forward_disable",
                    input_interface,
                    self.interface,
                    self.machine.ip,
                    self.cfg.resultserver.ip,
                    "tcp",
                    str(self.cfg.resultserver.port),
>>>>>>> 0395061b
                )
                self.rooter_response = rooter(
                    "forward_disable", input_interface, self.machine.interface, self.cfg.resultserver.ip, self.machine.ip
                )
            if self.reject_hostports:
                self.rooter_response = rooter(
                    "hostports_reject_disable", self.machine.interface, self.machine.ip, self.reject_hostports
                )
                self._rooter_response_check()
            self.log.info("Disabled route '%s'", self.route)

        if self.no_local_routing:
            rooter("delete_dev_from_vrf", self.machine.interface)
        elif self.rt_table:
            self.rooter_response = rooter("srcroute_disable", self.rt_table, self.machine.ip)
            self._rooter_response_check()

        if self.route == "inetsim":
            self.rooter_response = rooter(
                "inetsim_disable",
                self.machine.ip,
                routing.inetsim.server,
                str(routing.inetsim.dnsport),
                str(self.cfg.resultserver.port),
                str(routing.inetsim.ports),
            )

        elif self.route == "tor":
            self.rooter_response = rooter(
                "socks5_disable",
                self.machine.ip,
                str(self.cfg.resultserver.port),
                str(routing.tor.dnsport),
                str(routing.tor.proxyport),
            )

        elif self.route in self.socks5s:
            self.rooter_response = rooter(
                "socks5_disable",
                self.machine.ip,
                str(self.cfg.resultserver.port),
                str(self.socks5s[self.route]["dnsport"]),
                str(self.socks5s[self.route]["port"]),
            )

        elif self.route in ("none", "None", "drop"):
            self.rooter_response = rooter("drop_disable", self.machine.ip, str(self.cfg.resultserver.port))

        self._rooter_response_check()

    def get_machine_specific_options(self, task_opts: str) -> str:
        """This function may be used to return an updated version of the
        provided options string based on the machine that has been selected
        (self.machine).
        """
        return task_opts<|MERGE_RESOLUTION|>--- conflicted
+++ resolved
@@ -596,13 +596,9 @@
             if self.no_local_routing:
                 input_interface = "dirty-line"
                 # Traffic from lan to machine
-<<<<<<< HEAD
-                self.rooter_response = rooter("forward_enable", input_interface, self.machine.interface, "0.0.0.0/0", self.machine.ip)
-=======
                 self.rooter_response = rooter(
                     "forward_enable", input_interface, self.machine.interface, "0.0.0.0/0", self.machine.ip
                 )
->>>>>>> 0395061b
             else:
                 input_interface = self.machine.interface
             # Traffic outbound from machine
@@ -616,9 +612,6 @@
             if self.no_local_routing:
                 # Need for forward traffic between sandbox and CAPE
                 self.rooter_response = rooter(
-<<<<<<< HEAD
-                    "forward_enable", input_interface, self.interface, self.machine.ip, self.cfg.resultserver.ip, "tcp", str(self.cfg.resultserver.port)
-=======
                     "forward_enable",
                     input_interface,
                     self.interface,
@@ -626,7 +619,6 @@
                     self.cfg.resultserver.ip,
                     "tcp",
                     str(self.cfg.resultserver.port),
->>>>>>> 0395061b
                 )
                 self.rooter_response = rooter(
                     "forward_enable", input_interface, self.machine.interface, self.cfg.resultserver.ip, self.machine.ip
@@ -652,13 +644,9 @@
             if self.no_local_routing:
                 input_interface = "dirty-line"
                 # Traffic from lan to machine
-<<<<<<< HEAD
-                self.rooter_response = rooter("forward_disable", input_interface, self.machine.interface, "0.0.0.0/0", self.machine.ip)
-=======
                 self.rooter_response = rooter(
                     "forward_disable", input_interface, self.machine.interface, "0.0.0.0/0", self.machine.ip
                 )
->>>>>>> 0395061b
             else:
                 input_interface = self.machine.interface
             # Traffic outbound from machine
@@ -671,9 +659,6 @@
                 self._rooter_response_check()
             if self.no_local_routing:
                 self.rooter_response = rooter(
-<<<<<<< HEAD
-                    "forward_disable", input_interface, self.interface, self.machine.ip, self.cfg.resultserver.ip, "tcp", str(self.cfg.resultserver.port)
-=======
                     "forward_disable",
                     input_interface,
                     self.interface,
@@ -681,7 +666,6 @@
                     self.cfg.resultserver.ip,
                     "tcp",
                     str(self.cfg.resultserver.port),
->>>>>>> 0395061b
                 )
                 self.rooter_response = rooter(
                     "forward_disable", input_interface, self.machine.interface, self.cfg.resultserver.ip, self.machine.ip
