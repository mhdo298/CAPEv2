[tool.poetry]
name = "CAPEv2"
version = "0.1.0"
description = "CAPE: Malware Configuration And Payload Extraction"
authors = ["Kevin O'Reilly <kev@capesandbox.com>", "doomedraven <doomedraven@capesandbox.com>"]
license = "MIT"

[tool.poetry.dependencies]
python = "^3.8"
alembic = "1.9.4"
gevent = "22.10.2"
greenlet = "2.0.1"
Pebble = "4.6.3"
# pymisp = "2.4.144"
cryptography = "39.0.1"
requests = {version = "2.31.0", extras = ["security", "socks"]}
pyOpenSSL = "23.0.0"
pefile = "*"
dnfile="0.13.0"
tldextract = "3.1.0"
oletools = "0.60"
olefile = "0.46"
# mixbox = "1.0.5"
capstone = "4.0.2"
pycryptodomex = "3.14.0"
# xmltodict = "0.12.0"
requests-file = "1.5.1"
orjson = "3.8.5"
# maec = "4.1.0.17"
regex = "2021.7.6"
SFlock2 = {version = "0.3.50", extras = ["shellcode"]}
pyattck = "7.1.1"
# volatility3 = "2.0.0"
# XLMMacroDeobfuscator = "0.2.7"
pyzipper = "0.3.5"
flare-capa = "5.0.0"
Cython = "0.29.24"
# pyre2 = "0.3.6" # Dead for python3.11
Django = "4.1.9"
SQLAlchemy = "1.4.22"
SQLAlchemy-Utils = "0.37.8"
Jinja2 = "^3.1.2"
chardet = "4.0.0"
pygal = "2.4.0"
dpkt = "1.9.6"
dnspython = "2.1.0"
pytz = "2021.1"
maxminddb = "2.2.0"
Pillow = ">=8.2.0"
python-whois = "0.7.3"
bs4 = "0.0.1"
pydeep2 = "0.5.1"
django-recaptcha = "3.0.0"  # https://pypi.org/project/django-recaptcha/
django-crispy-forms = "1.14.0"
django-settings-export = "1.2.1"
django-csp = "3.7"
django-extensions = "3.2.1"
django-ratelimit = "3.0.1"
# qrcode = "7.2"
python-tlsh = "4.5.0"
djangorestframework = "3.14.0"
yara-python = "4.2.3"
netstruct = "1.1.2"
pymongo = ">=4.0.1"
psutil = "5.8.0"
# ImageHash = "4.2.1"
LnkParse3 = "1.2.0"
django-allauth = "0.54.0"  # https://django-allauth.readthedocs.io/en/latest/configuration.html
# socks5man = {git = "https://github.com/doomedraven/socks5man.git", rev = "7b335d027297b67abdf28f38cc7d5d42c9d810b5"}
# httpreplay = {git = "https://github.com/CAPESandbox/httpreplay.git", rev = "0d5a5b3144ab15f93189b83ca8188afde43db134"}
# bingraph = {git = "https://github.com/CAPESandbox/binGraph.git", rev = "552d1210ac6770f8b202d0d1fc4610cc14d878ec"}
psycopg2-binary = "^2.9.5"
Werkzeug = "2.2.3"
<<<<<<< HEAD
packaging = "23.1"
=======
setuptools = "68.0.0"
>>>>>>> 6d300985

# guac-session
pyguacamole = "^0.11"
uvicorn = {extras = ["standard"], version = "^0.18.2"}
gunicorn = "^20.1.0"
channels = "^3.0.5"
setproctitle = "1.3.2"

[tool.poetry.dev-dependencies]
black = "^22.3.0"
isort = "^5.10.1"
pytest = "7.2.0"
pytest-pretty = "1.1.0"
pytest-cov = "3.0.0"
pytest-mock = "3.7.0"
pytest-django = "4.5.2"
pytest_asyncio = "0.18.3"
pytest-xdist = "3.0.2"
pytest-asyncio = "0.18.3"
tenacity = "8.1.0"
httpretty = "^1.1.4"
func-timeout = "^4.3.5"
pre-commit = "^2.19.0"

[tool.ruff]
select = ["E", "F"]
ignore = ["E402","E501"]
exclude = [
    "./analyzer/linux/dbus_next",
]

[tool.black]
line-length = 132
include = "\\.py(_disabled)?$"

[tool.isort]
profile = "black"
no_lines_before = ["FUTURE", "STDLIB"]
line_length = 132
supported_extensions = ["py", "py_disabled"]

[tool.flake8]
max-line-length = 132
exclude = ".git,__pycache__,.cache,.venv"

[tool.pytest.ini_options]
django_find_project = false
DJANGO_SETTINGS_MODULE = "web.settings"
pythonpath = [".", "web"]
testpaths = "tests"
norecursedirs = "tests/zip_compound"

[build-system]
requires = ["poetry-core>=1.0.0"]
build-backend = "poetry.core.masonry.api"<|MERGE_RESOLUTION|>--- conflicted
+++ resolved
@@ -71,11 +71,8 @@
 # bingraph = {git = "https://github.com/CAPESandbox/binGraph.git", rev = "552d1210ac6770f8b202d0d1fc4610cc14d878ec"}
 psycopg2-binary = "^2.9.5"
 Werkzeug = "2.2.3"
-<<<<<<< HEAD
 packaging = "23.1"
-=======
 setuptools = "68.0.0"
->>>>>>> 6d300985
 
 # guac-session
 pyguacamole = "^0.11"
